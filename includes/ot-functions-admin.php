--- conflicted
+++ resolved
@@ -829,20 +829,9 @@
     /* load all the required scripts */
     wp_enqueue_script( 'ot-admin-js', OT_URL . 'assets/js/ot-admin.js', array( 'jquery', 'jquery-ui-tabs', 'jquery-ui-sortable', 'jquery-ui-slider', 'wp-color-picker', 'ace-editor', 'jquery-ui-datepicker', 'jquery-ui-timepicker' ), OT_VERSION );
 
-    /* prepare google font settings */
-    $google_font = array(
-      'method' => apply_filters('ot_google_font_method','ajax')
-    );
-
-    /* The js method does not filter font variants and subsets */
-    if ( 'js' == $google_font['method'] ) {
-      $google_font['fonts'] = ot_fetch_google_fonts();
-    }
-    
     /* create localized JS array */
     $localized_array = array( 
       'ajax'                  => admin_url( 'admin-ajax.php' ),
-      'google_fonts'          => $google_font,
       'upload_text'           => apply_filters( 'ot_upload_text', __( 'Send to OptionTree', 'option-tree' ) ),
       'remove_media_text'     => __( 'Remove Media', 'option-tree' ),
       'reset_agree'           => __( 'Are you sure you want to reset back to the defaults?', 'option-tree' ),
@@ -2427,11 +2416,8 @@
       'date-time-picker'          => __('Date Time Picker', 'option-tree'),
       'dimension'                 => __('Dimension', 'option-tree'),
       'gallery'                   => __('Gallery', 'option-tree'),
-<<<<<<< HEAD
+      'google-font'               => __('Google Font', 'option-tree'),
       'link-color'                => __('Link Color', 'option-tree'),
-=======
-      'google-font'               => __('Google Font', 'option-tree'),
->>>>>>> 7d5872b6
       'list-item'                 => __('List Item', 'option-tree'),
       'measurement'               => __('Measurement', 'option-tree'),
       'numeric-slider'            => __('Numeric Slider', 'option-tree'),
@@ -3009,6 +2995,97 @@
       'pt' => 'pt'
     ), $field_id );
 
+  }
+
+}
+
+/**
+ * Recognized Google font families
+ *
+ * @uses      apply_filters()
+ *
+ * @return    array
+ *
+ * @access    public
+ * @since     2.5.0
+ */
+if ( ! function_exists( 'ot_recognized_google_font_families' ) ) {
+
+  function ot_recognized_google_font_families( $field_id ) {
+    global $ot_google_fonts;
+    
+    $families = array();
+    
+    foreach( (array) $ot_google_fonts as $key => $item ) {
+  
+      if ( isset( $item['family'] ) ) {
+  
+        $families[ $key ] = $item['family'];
+  
+      }
+  
+    }
+  
+    return apply_filters( 'ot_recognized_google_font_families', $families, $field_id );
+  
+  }
+
+}
+
+/**
+ * Recognized Google font variants
+ *
+ * @uses      apply_filters()
+ *
+ * @return    array
+ *
+ * @access    public
+ * @since     2.5.0
+ */
+if ( ! function_exists( 'ot_recognized_google_font_variants' ) ) {
+
+  function ot_recognized_google_font_variants( $field_id, $family ) {
+    global $ot_google_fonts;
+    
+    $variants = array();
+
+    if ( isset( $ot_google_fonts[ $family ]['variants'] ) ) {
+  
+      $variants = $ot_google_fonts[ $family ]['variants'];
+  
+    }
+  
+    return apply_filters( 'ot_recognized_google_font_variants', $variants, $field_id, $family );
+  
+  }
+
+}
+
+/**
+ * Recognized Google font subsets
+ *
+ * @uses      apply_filters()
+ *
+ * @return    array
+ *
+ * @access    public
+ * @since     2.5.0
+ */
+if ( ! function_exists( 'ot_recognized_google_font_subsets' ) ) {
+
+  function ot_recognized_google_font_subsets( $field_id, $family ) {
+    global $ot_google_fonts;
+    
+    $subsets = array();
+  
+    if ( isset( $ot_google_fonts[ $family ]['subsets'] ) ) {
+  
+      $subsets = $ot_google_fonts[ $family ]['subsets'];
+  
+    }
+  
+    return apply_filters( 'ot_recognized_google_font_subsets', $subsets, $field_id, $family );
+  
   }
 
 }
@@ -4946,8 +5023,18 @@
   
 }
 
+/**
+ * Helper function to fetch the Google fonts array.
+ *
+ * @param     bool      $normalize Whether or not to return a normalized array.
+ * @return    array
+ *
+ * @access    public
+ * @since     2.5.0
+ */
 function ot_fetch_google_fonts( $normalize = true ) {
-
+  global $ot_google_fonts;
+  
   /* Google Fonts cache key */
   $ot_google_fonts_cache_key = apply_filters( 'ot_google_fonts_cache_key', 'ot_google_fonts_cache' );
 
@@ -5002,6 +5089,15 @@
 
 }
 
+/**
+ * Helper function to normalize the Google fonts array.
+ *
+ * @param     array     $google_fonts An array of fonts to nrmalize.
+ * @return    array
+ *
+ * @access    public
+ * @since     2.5.0
+ */
 function ot_normalize_google_fonts( $google_fonts ) {
 
   $ot_normalized_google_fonts = array();
@@ -5012,7 +5108,7 @@
 
       if( isset( $google_font['family'] ) ) {
 
-        $id = ot_google_font_id( $google_font['family'] );
+        $id = str_replace( ' ', '+', $google_font['family'] );
 
         $ot_normalized_google_fonts[ $id ] = array(
           'family' => $google_font['family']
@@ -5037,58 +5133,6 @@
   }
 
   return $ot_normalized_google_fonts;
-
-}
-
-function ot_available_google_font_variants( $family, $field_id ) {
-
-  $ot_google_fonts = ot_fetch_google_fonts();
-
-  if( isset( $ot_google_fonts[ $family ], $ot_google_fonts[ $family ]['variants'] ) ) {
-
-    return apply_filters( 'ot_recognized_google_font_variants', $ot_google_fonts[ $family ]['variants'], $field_id );
-
-  }
-
-  return array();
-
-}
-
-function ot_available_google_font_subsets( $family, $field_id ) {
-
-  $ot_google_fonts = ot_fetch_google_fonts();
-
-  if( isset( $ot_google_fonts[ $family ], $ot_google_fonts[ $family ]['subsets'] ) ) {
-
-    return apply_filters( 'ot_recognized_google_font_subsets', $ot_google_fonts[ $family ]['subsets'], $field_id );
-
-  }
-
-  return array();
-
-}
-
-function ot_recognized_google_font_families( $field_id ) {
-
-  $google_fonts = array();
-  
-  foreach( ot_fetch_google_fonts() as $id => $google_font ) {
-
-    if ( isset( $google_font['family'] ) ) {
-
-      $google_fonts[ $id ] = $google_font['family'];
-
-    }
-
-  }
-
-  return apply_filters( 'ot_recognized_google_font_families', $google_fonts, $field_id );
-
-}
-
-function ot_google_font_id( $family ) {
-
-  return str_replace( ' ', '+', $family );
 
 }
 
