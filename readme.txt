--- conflicted
+++ resolved
@@ -118,14 +118,12 @@
 
 == Changelog ==
 
-<<<<<<< HEAD
 = 2.5.0 =
 * Added the Spacing option type. Contributors via github @doitmax, and @valendesigns.
-=======
+
 = 2.4.6 =
 * Hotfix - Added a clean up script to consolidate orphaned media posts and remove the old and unused `wp_option_tree` table.
 * Hotfix - Fixed an issue where `ot_get_media_post_ID()` was never able to set the value of the `ot_media_post_ID` option because it was already set to empty. Causing the `ot_create_media_post()` function to create multiple media posts.
->>>>>>> ab675908
 
 = 2.4.5 =
 * Hotfix - Fixed an issue where `ot_get_media_post_ID()` was setting the value of the `ot_media_post_ID` option to `null`. Causing the `ot_create_media_post()` function to create multiple media posts. A clean up script will be added to `2.5.0`.
