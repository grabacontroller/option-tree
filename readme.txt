=== OptionTree ===
Contributors: valendesigns
Donate link: http://bit.ly/NuXI3T
Tags: admin, theme options, meta boxes, options, admin interface, ajax
Requires at least: 3.5
Tested up to: 3.6
Stable tag: 2.0.16
License: GPLv2

Theme Options UI Builder for WordPress. A simple way to create & save Theme Options and Meta Boxes for free or premium themes.

== Description ==

Theme Options are what make a WordPress Theme truly custom. OptionTree attempts to bridge the gap between developers, designers and end-users by solving the admin User Interface issues that arise when creating a custom theme. Designers shouldn't have to be limited to what they can create visually because their programming skills aren't as developed as they would like. Also, programmers shouldn't have to recreate the wheel for every new project, so in walks OptionTree.

With OptionTree you can create as many Theme Options as your project requires and use them how you see fit. When you add a option to the Settings page, it will be available on the Theme Options page for use in your theme. 

Included is the ability to Import/Export all the theme options and data for packaging with custom themes or local development. With the Import/Export feature you can get a theme set up on a live server in minutes. Theme authors can now create different version of their themes and include them with the download. It makes setting up different theme styles & options easier than ever because a theme user installs the plugin and theme and either adds their own settings or imports your defaults.

A new feature in OptionTree 2.0 is the ability to include the plugin directly in your themes root directory. Not only does that mean your theme is guaranteed to have the plugin installed you also get the ability to interact directly with OptionTree through settings and meta box arrays. You can now tell OptionTree what settings you want and know that nobody will break your theme by changing settings through the UI Builder. It's just a better plugin now!

OptionTree is a project sponsored by <a href="http://themeforest.net/?ref=valendesigns">ThemeForest</a>, the largest WordPress theme marketplace on the web, and was originally conceived to help ThemeForest authors quickly power up their themes. But it's here for the benefit of one and all, so option up folks!

== Installation ==

1. Upload `option-tree` to the `/wp-content/plugins/` directory
1. Activate the plugin through the 'Plugins' menu in WordPress
1. Click the `OptionTree->Documentation` link in the WordPress admin sidebar menu for further setup assistance.

== Frequently Asked Questions ==

= Is this plugin PHP5 only? =

Yes. OptionTree requires PHP5 to work correctly (so does WP 3.2+).

== Screenshots ==

1. Theme Options
2. Settings
3. Documentation

== Changelog ==

= 2.1 =
<<<<<<< HEAD
* Added support for WordPress 3.6
* Added WPML support for the Text, Textarea, and Textarea Simple option types, and within list items; even after drag & drop.
=======
* Added support for WordPress 3.6.
* UI got a small but needed update, and is now more inline with WordPress.
>>>>>>> 0ec1c1d2
* Upload now uses the media uploader introduced in WordPress 3.5. Contributors via github @htvu, @maimairel, and @valendesigns.
* Added a horizontal Numeric Slider option type. Contributors via github @maimairel and @valendesigns.
* Added a Sidebar Select option type. Contributors via github @maimairel.
* Removed additional deprecated assigning of return value in PHP.
* Fix missing "Send to OptionTree" button in CPT. Contributors via github @jomaddim.
* Fix option types that use $count instead of an array key to select the option value.
* Created functions to register the Theme Options & Settings pages, and with better filtering.
* Added relative path support for Radio Image choices.
* Added dynamic replacement of 'OT_URL' & 'OT_THEME_URL' in the Radio Image source path.
* Make '0' possible as a field value. Validate for empty strings instead of empty(). Contributors via github @maimairel.
* The 'ot_theme_options_capability' filter is now working for different capabilities like editor.
* The 'ot_display_by_type' filter is now being assigned to a value.
* Added filter 'ot_show_options_ui' which allows you to hide the Theme Options UI Builder.
* Added filter 'ot_show_settings_import' which allows you to hide the Settings Import options on the Import page.
* Added filter 'ot_show_settings_export' which allows you to hide the Settings Export options on the Export page.
* Added filter 'ot_show_docs' which allows you to hide the Documentation.
* Added filter 'ot_use_theme_options' which allows you to hide the OptionTree Theme Option page (not recommended for beginners).
* Added filter 'ot_list_item_description' which allows you to change the default list item description text.
* Added filter 'ot_type_custom_post_type_checkbox_query' which allows you to filter the Custom Post Type Checkbox option type WP_Query array.
* Added filter 'ot_type_custom_post_type_select_query' which allows you to filter the Custom Post Type Select option type WP_Query array.
* Added filter 'ot_type_page_checkbox_query' which allows you to filter the Page Checkbox option type WP_Query array.
* Added filter 'ot_type_page_select_query' which allows you to filter the Page Select option type WP_Query array.
* Added filter 'ot_type_post_checkbox_query' which allows you to filter the Post Checkbox option type WP_Query array.
* Added filter 'ot_type_post_select_query' which allows you to filter the Post Select option type WP_Query array.

= 2.0.16 =
* Fixed an urgent JS regression bug that caused the upload option type to break. Code contributed by @anonumus via github.
* Added 'font-color' to the typography filter.

= 2.0.15 =
* Added support for Child Theme mode.
* Improved handling of standard values when settings are written manually.
* Add filter for CSS insertion value.
* Added 'ot_before_theme_options_save' action hook.
* Fix 'indexOf' JS error when upload is closed without uploading.
* Add textarea std value when option type is 'textarea', 'textarea-simple', or 'css'.
* Remove load_template and revert back to include_once.
* Fixed dynamic.css regression from 2.0.13 that caused the file to not save.

= 2.0.14 =
* Removed deprecated assigning of return value in PHP.
* Patch to fix PHP notice regression with the use of load_template in a plugin after Theme Check update.
* Fixed missing required arguments in OT_Loader::add_layout.
* Removed esc_attr() on font-family check.
* Added a 'ot_theme_options_parent_slug' filter in ot-ui-theme-options.php
* Fixed WP_Error from the use of wp_get_remote() instead of file_get_contents().

= 2.0.13 =
* Removed almost all of the Theme Check nag messages when in 'ot_theme_mode'.
* Fix an issue where Media Upload stopped working on some servers.

= 2.0.12 =
* Added additional filters to the array that builds the Theme Option UI.
* Made option-tree post type private.
* Revert capabilities back to manage_options in ot-ui-admin.php.
* Upload now sends the URL of the selected image size to OptionTree.
* Added new range interval filter to font-size, letter-spacing, & line-height.
* Allow Typography fields to be filtered out of the UI.

= 2.0.11 =
* Added filters to the array that builds the Theme Option UI.
* Added .format-setting-wrap div to allow for complex CSS layouts.
* Added better namespacing for the Colorpicker option type.
* Fixed theme-options.php export where it was adding an extra comma.

= 2.0.10 =
* Fixed a bug where the Textarea row count wasn't working for List Items.
* Added an apply_filter to the exported theme-options.php file.
* Added CSS id's to tabs and settings.
* Allow "New Layout" section to be hidden on the theme options page via a filter.
* Fixed a bug where the Colorpicker was not closing in List Items.
* Change capabilities from manage_options to edit_theme_options.
* Remove Textblock title in List Items & Metaboxes.
* Fixed a List Item bug that incorrectly added ID's based on counting objects - submitted by Spark
* Fixed incorrect text domain paths for both plugin and theme mode.
* Fixed a bug with UI Sortable not properly calculating the container height.
* Fixed Select dropdown selector bug - submitted by Manfred Haltner
* Fixed Radio Image remove class bug - submitted by designst
* Added new typography fields - submitted by darknailblue
* Added dynamic CSS support for new typography fields.
* Added new filters to typography fields, including low/high range & unit types.

= 2.0.9 =
* Fixed the issue where the Textarea Simple and CSS option types were mysteriously being ran through wpautop.
* Added missing class setting to Textarea, Textarea Simple, & CSS option types.
* Fixed theme-options.php exported array where label values were not correct.
* Change GET to POST for all AJAX calls to fix a bug where some servers would not allow long strings to be passed in GET variables.
* Added the 'ot_after_validate_setting' filter to the validation function.
* Added $field_id to the ot_validate_setting() for more precise filtering.
* Added the ot_reverse_wpautop() function that you can run input through just incase you need it.
* Updated the docs to include information on why WYSIWYG editors are not allowed in meta boxes and that they revert to a Textarea Simple.
* Update option-tree.pot file.

= 2.0.8 =
* Add auto import for backwards compatibility of old 1.x files.
* Added the ability to export settings into a fully functional theme-options.php.
* Fix typo in docs regarding the filter demo code.
* Removed slashes in the section and contextual help titles.
* Made colorpicker input field alignment more cross browser compatible.

= 2.0.7 =
* Fixed the load order to be compatible with 1.x version themes that think the get_option_tree() function doesn't exist yet.
* Tested and compatible with Cudazi themes, but the nag message is still visible.

= 2.0.6 =
* Run the 'option_tree' array through validation when importing data and layouts.
* Fix a bug where list items and sliders were not allowing the user to select the input field.
* Add a filter that allows you to not load resources for meta boxes if you're not going to use them.
* Update option-tree.pot file.

= 2.0.5 =
* Change the way the 'option_tree_settings' array validates. Strip out those damn slashes!

= 2.0.4 =
* Run the 'option_tree' array through validation when upgrading from the 1.0 branch to the 2.0 branch for the first time.
* Fix a typo in the slider array where textarea's were not saving the first time due to an incorrect array key.

= 2.0.3 =
* Had an incorrect conditional statement causing an issue where the plugin was attempting to create the 'option-tree' image attachment page, even though it was already created.
* The above also fixed a conflict with 'The Events Calendar' plugin.

= 2.0.2 =
* Added I18n support, let the translations begin. The option-tree.pot file is inside the languages directory.
* Trim whitespace on imported choices array.
* Fixed the CSS insert function not having a value to save.

= 2.0.1 =
* Import from table was not mapping settings correctly. It is now.

= 2.0 =
* Complete rewrite form the ground up.
* Better Theme Options UI Builder.
* New in-plugin documentation.
* Brand new responsive UI.
* Add new option types, most notable the List Item which should eventually replace the Slider.
* Added the simpler ot_get_option() function to eventually replace get_option_tree().
* Added support for Meta Boxes.
* Added Theme Mode where you can now include the plugin directly in your theme.
* Better validation on saved data.
* Simplified the import process.
* Added support for contextual help.
* Permanently move the Theme Option to the Appearance tab.
* Added a ton of filters.
* Made huge improvements to the code base and tested rigorously.

= 1.1.8.1 =
* Removed get_option_tree() in the WordPress admin area due to theme conflicts.
* Removed demo files in the assets folder at the request of WordPress

= 1.1.8 =
* Fixed scrolling issue on extra tall pages
* Added ability to show/hide settings & documentation via the User Profile page.
* Added Background option type.
* Added Typography option type.
* Added CSS option type.
* Better looking selects with 1=Yes,2=No where '1' is the value and 'Yes' is the text in the select.
* Made the AJAX message CSS more prominent.
* functions.load.php will now only load option type functions if viewing an OT admin page.
* Deregistered the custom jQuery UI in the 'Cispm Mail Contact' plugin when viewing an OptionTree page.
* Can now save layouts from the Theme Options page.
* You can now change the slider fields by targeting a specific "Option Key"
* Modified upload for situations where you manually enter a relative path
* Allow get_option_tree() function to be used in WP admin
* Changed permissions to edit_theme_options

= 1.1.7.1 =
* Revert functions.load.php, will fix and update in next version

= 1.1.7 =
* Added layout (theme variation) support with save/delete/activate/import/export capabilities. Contributions form Brian of flauntbooks.com
* Allow layout change on Theme Options page.
* Full Multisite compatibility by manually adding xml mime type for import options.
* Replaced eregi() with preg_match() for 5.3+ compatibility.
* Changed test data in the assets directory for new layout option.
* Made it so when the slider & upload image changes it's reflected on blur.
* Gave the slider image an upload button.
* Added do_action('option_tree_import_data') to option_tree_import_data() function before exit.
* Added do_action('option_tree_array_save') to option_tree_array_save() function before exit.
* Added do_action('option_tree_save_layout') to option_tree_save_layout() function before exit.
* Added do_action('option_tree_delete_layout') to option_tree_delete_layout() function before exit.
* Added do_action('option_tree_activate_layout') to option_tree_activate_layout() function before exit.
* Added do_action('option_tree_import_layout') to option_tree_import_layout() function before redirect.
* Added do_action('option_tree_admin_header') hook before all admin pages.
* Fixed bug where users could add a color without a hash.
* Only load option type function on Theme Options page
* Loading resources with absolute paths, no longer relative.
* Fixed a bug with uploader creating extra option-tree draft pages.
* Fixed slider toggle bug, now the sliders close when you open another or create new slide.

= 1.1.6 =
* Theme Integration added.
* Made the upload XML file openbase_dir compliant.

= 1.1.5 =
* Fixed multiple sliders issue

= 1.1.4 =
* Patch for get_option_tree() $is_array being false and still returning an array

= 1.1.3 =
* Added Slider option type with filter for changing the optional fields
* Fixed the text displayed for Measurement option type after options are reset
* Added filter to measurement units
* Code cleanup in the option_tree_array_save() function
* Fixed double quotes on front-end display

= 1.1.2 =
* Fixed double quotes in Textarea option type
* Added Measurement option type for CSS values
* Fixed Post option type only returning 5 items
* Added a scrolling window for checkboxes > 10

= 1.1.1 =
* Fixed the 'remove' icon from showing when nothing's uploaded

= 1.1 =
* Fixed the Undefined index: notices when WP_DEBUG is set to true

= 1.0.0 =
* Initial version

== Upgrade Notice ==

= 2.0.16 =
There was an issue with the upload option type's JavaScript not allowing anything other than images to be sent to the editor. This urgent issue is now fixed and why this version is light on changes.

= 2.0.12 =
The plugin has undertaken a complete rebuild! If you are not the theme developer, I urge you to contact that person before you upgrade and ask them to test the themes compatibility.

= 1.1.8.1 =
Removed get_option_tree() in the WordPress admin area due to theme conflicts.

= 1.1.8 =
Added Typography, Background, & CSS option types. Lots of way to extend them, as well.

= 1.1.7 =
Lots of additions, none critical just fun. Added layouts & upload to slider. As well, started including action hooks for extending and integrating with other plugins.

= 1.1.6 =
Added theme integration for developers. It's now possible to have a default XML file included in your theme to populate the theme options and hide the settings and docs pages. Read more about this in the plugins built in documentation.

= 1.1.5 =
Having multiple sliders caused a naming collision in the JavaScript and is now fixed. Upgrade ASAP to have multiple sliders available in the UI.

= 1.1.4 =
Fixed the returned value of the get_option_tree() function when $is_array is set to false. If you have created any slider or measurement option types please read the updated documentation for examples on how to use them in your theme.<|MERGE_RESOLUTION|>--- conflicted
+++ resolved
@@ -42,13 +42,9 @@
 == Changelog ==
 
 = 2.1 =
-<<<<<<< HEAD
-* Added support for WordPress 3.6
-* Added WPML support for the Text, Textarea, and Textarea Simple option types, and within list items; even after drag & drop.
-=======
 * Added support for WordPress 3.6.
 * UI got a small but needed update, and is now more inline with WordPress.
->>>>>>> 0ec1c1d2
+* Added WPML support for the Text, Textarea, and Textarea Simple option types, and within list items; even after drag & drop.
 * Upload now uses the media uploader introduced in WordPress 3.5. Contributors via github @htvu, @maimairel, and @valendesigns.
 * Added a horizontal Numeric Slider option type. Contributors via github @maimairel and @valendesigns.
 * Added a Sidebar Select option type. Contributors via github @maimairel.
