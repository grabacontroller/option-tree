--- conflicted
+++ resolved
@@ -119,16 +119,13 @@
 == Changelog ==
 
 = 2.5.0 =
-<<<<<<< HEAD
 * Added the Border option type. Contributors via github @doitmax, and @valendesigns.
 * Added the Box Shadow option type. Contributors via github @doitmax, and @valendesigns.
 * Added the Dimension option type. Contributors via github @doitmax, and @valendesigns.
 * Added the Spacing option type. Contributors via github @doitmax, and @valendesigns.
-=======
 * Fixed an issue where the Colorpicker was not parsing conditions on `change` or `clear`.
 * Fixed the Colorpicker styles on mobile devices.
 * Show the Colorpicker setting ID inside the error message string when the value is invalid.
->>>>>>> 7bcd384f
 
 = 2.4.6 =
 * Hotfix - Added a clean up script to consolidate orphaned media posts and remove the old and unused `wp_option_tree` table.
