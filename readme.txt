=== OptionTree ===
Contributors: valendesigns
Donate link: http://bit.ly/NuXI3T
Tags: options, theme options, meta boxes
Requires at least: 3.5
Tested up to: 4.0
Stable tag: 2.4.5
License: GPLv3

Theme Options UI Builder for WordPress. A simple way to create & save Theme Options and Meta Boxes for free or premium themes.

== Description ==

OptionTree attempts to bridge the gap between WordPress developers, designers and end-users by creating fully responsive option panels and meta boxes with an ease unlike any other plugin. OptionTree has many advanced features with well placed hooks and filters to adjust every aspect of the user experience. 

Build your Theme Options panel locally with an easy to use drag & drop interface and then export a functioning `theme-options.php` file for production use that is i18n translation ready, with your custom text domain automatically inserted. 

And, in just a few simple lines of code, save settings to the database with a unique array ID so none of your Theme Options conflict with other themes that use OptionTree. 

Also, OptionTree now takes full advantage of the new color schemes introduced in WordPress 3.8, it looks and feels built-in.

#### Theme Integration
If you're like me, you want to know how everything works. Download and activate the [OptionTree Theme](https://github.com/valendesigns/option-tree-theme) and see first hand how to integrate OptionTree into your own project. I'll walk you through installing OptionTree and you'll get a chance to see all the various options and filters first hand and in the wild.

#### Contributing
To contribute or report bugs, please go to the [OptionTree Github](https://github.com/valendesigns/option-tree) repository.

#### Sponsorship
OptionTree is a project partly sponsored by <a href="http://themeforest.net/?ref=valendesigns">ThemeForest</a>, the largest WordPress theme marketplace on the web.

#### Option Types
This is a complete list of all the available option types that come shipped with OptionTree.

* Background
* Category Checkbox
* Category Select
* Checkbox
* Color Picker
* CSS
* Custom Post Type Checkbox
* Custom Post Type Select
* Date Picker
* Date Time Picker
* Gallery
* List Item
* Measurement
* Numeric Slider
* On/Off
* Page Checkbox
* Page Select
* Post Checkbox
* Post Select
* Radio
* Radio Image
* Select
* Sidebar Select
* Slider
* Social Links
* Tab
* Tag Checkbox
* Tag Select
* Taxonomy Checkbox
* Taxonomy Select
* Text
* Textarea
* Textarea Simple
* Textblock
* Textblock Titled
* Typography
* Upload

== Installation ==

**Plugin Mode**

1. Upload `option-tree` to the `/wp-content/plugins/` directory
1. Activate the plugin through the `Plugins` menu in WordPress
1. Click the `OptionTree->Documentation` link in the WordPress admin sidebar menu for further setup assistance.

**Theme Mode**

1. Download the latest version of OptionTree and unarchive the `.zip` directory.
1. Put the `option-tree` directory in the root of your theme. For example, the server path would be `/wp-content/themes/theme-name/option-tree/`.
1. You must deactivate and/or delete the plugin version of OptionTree.
1. Add the following code to the beginning of your `functions.php`.

`/**
 * Required: set 'ot_theme_mode' filter to true.
 */
add_filter( 'ot_theme_mode', '__return_true' );

/**
 * Required: include OptionTree.
 */
require( trailingslashit( get_template_directory() ) . 'option-tree/ot-loader.php' );`

For a list of all the OptionTree UI display filters refer to the `demo-functions.php` file found in the `/assets/theme-mode/` directory of this plugin. This file is the starting point for developing themes with Theme Mode.

== Frequently Asked Questions ==

= Is there a demo theme I can install? =

There sure is, and I'm glad you asked. Download and activate the [OptionTree Theme](https://github.com/valendesigns/option-tree-theme) and get some experience setting up OptionTree on your own with detailed directions and tips.

= Why are my translation files not loading? =

It is important to note that when you use OptionTree as a plugin, you must store your language files in the `option-tree/languages` directory and use file names like `option-tree-es_ES.mo` & `option-tree-es_ES.po`. However, when using OptionTree in Theme Mode you must also create a `theme-mode` directory inside the `option-tree/languages` directory and store your files there with names like `es_ES.mo` & `es_ES.po`. This is due to the different naming conventions of the `load_plugin_textdomain()` and `load_theme_textdomain()` functions.

= I get errors or a blank screen when I activate the plugin. What's the deal? =

The most likely scenario is your theme already has OptionTree installed in Theme Mode. And since the plugin and theme version can't both be active at the same time without the sky falling on your head, your site has decided to throw in the towel. If that's not your issue, open up a support request and we'll figure it out together. UPDATE: As of OptionTree 2.4.0 the plugin version will not conflict with the Theme Mode version if they are both 2.4.0 or higher.

== Screenshots ==

1. Theme Options
2. Settings
3. Documentation

== Changelog ==

<<<<<<< HEAD
= 2.5.0 =
* Added the Spacing option type. Contributors via github @doitmax, and @valendesigns.
=======
= 2.4.5 =
* Hotfix - Fixed an issue where `ot_get_media_post_ID()` was setting the value of the `ot_media_post_ID` option to `null`. Causing the `ot_create_media_post()` function to create multiple media posts. A clean up script will be added to `2.5.0`.
>>>>>>> 0820d4ee

= 2.4.4 =
* Hotfix - Fixed undefined index caused by shorthand conditional.
* Hotfix - Fixed jQuery UI style conflicts created by the Easy Digital Downloads plugin.
* Hotfix - Added placeholder to background-image. Contributors via github @BassemN.

= 2.4.3 =
* Hotfix - WordPress 4.0 compatible.
* Hotfix - Fixed an issue where all media was being attached to the default OptionTree media post.
* Hotfix - Removed the deprecated `screen_icon()` function.
* Hotfix - Fixed the `ot_line_height_range_interval` filter being misnamed as `ot_line_height_unit_type`. Contributors via github @youri--.
* Hotfix - Fixed a conflict with "Frontend Publishing Pro" when using the media uploader on the front-end.
* Hotfix - Increase condition performance. Contributors via github @designst.
* Hotfix - Add custom style classes to list-item settings. Contributors via github @designst.
* Hotfix - Check for `post_title` instead of `post_name` in `ot_get_media_post_ID()`. Contributors via github @clifgriffin.
* Hotfix - Store the return value of `ot_get_media_post_ID()` in the options table as `ot_media_post_ID`.
* Hotfix - Added padding to List Items options to reflect the same UI as individual options. Contributors via github @valendesigns and @designst.
* Hotfix - Fixed a bug that caused the Social Links option type to not properly import.

= 2.4.2 =
* Hotfix - Fixed a PHP notice that was created when `background-size` in the Background option type is undefined.
* Hotfix - Fixed an issue with the Upload option type, in attachment ID mode, not storing its value.
* Hotfix - Replaced `load_template` with `require` throught the documentation.
* Hotfix - Added a settings ID auto-fill that is based on the text of the settings label in the Theme Options UI Builder. Contributors via github @valendesigns and @Ore4444.
* Hotfix - Added filter `ot_override_forced_textarea_simple` to allow the Textarea option type to be moved in the DOM and not replaced with the Textarea Simple option type in meta boxes and list items.

= 2.4.1 =
* Hotfix - Fixed a typo in the demo Theme Options related to the `social-links`.
* Hotfix - Fixed the language directory path conflict between IIS and Linux while in Theme Mode.
* Hotfix - Fixed a style issue where select fields would overflow their parent elements.
* Hotfix - Fixed a PHP notice that was created when the Measurement option type did not have a saved value.

= 2.4.0 =
* Added filter 'ot_post_formats' which loads meta boxes specifically for post formats.
* Added the Social Links option type.
* Fixed OptionTree being conflicted due to having both the plugin and theme version activated. Contributors via github @valendesigns and @bitcommit.
* Added an admin notice when the UI Builder is being overridden by custom theme options.
* Allow the Upload option type to be stored as an attachment ID by adding `ot-upload-attachment-id` to the elements `class` attribute. Contributors via github @valendesigns and @krisarsov.
* Fixed an issue with the CSS option type not showing the Ace editor in a metabox that is broken into tabbed content.
* Fixed missing option type translation strings. Contributors via github @RistoNiinemets.
* Replaced mysql functions with the wpdb equivalent. Contributors via github @joshlevinson.
* Fixed search order of the `contains` condition string. Contributors via github @designst.
* Added meta box field wrapper class if a custom field class is defined in the settings. Contributors via github @designst.
* Added filter 'ot_type_select_choices' to dynamically change select choices. Contributors via github @maimairel and @valendesigns.
* Fixed a bug that added an unnecessary directory separator to the `load_theme_textdomain()` `$path` variable. Contributors via github @PatrickDelancy and @valendesigns.
* Fixed the state of metabox radio buttons after a Drag & Drop event. Contributors via github @themovation and @valendesigns.
* Fixed conditions not working correctly within list items.
* Fixed the min-height issue when using tabs in metaboxes.
* Added filter `ot_recognized_font_sizes` to dynamically change the font sizes by field ID.
* Added filter `ot_recognized_letter_spacing` to dynamically change the letter spacing by field ID.
* Added filter `ot_recognized_line_heights` to dynamically change the line heights by field ID.
* Fixed a style issue where list item labels in metaboxes were not displaying correctly.
* Fixed an issue where the WooCommerce plugin would alter the style of metabox tabs on product pages.

= 2.3.4 =
* Hotfix - Fixed an issue where condition number values were being treated like strings and not returning a correct boolean response.

= 2.3.3 =
* Hotfix - Fixed subfolder compatibility with versions of Windows that use backslashes instead of forward slashes. Contributors via github @primozcigler and @valendesigns.
* Hotfix - Fixed missing text domain in demo files. Contributors via github @jetonr.
* Hotfix - Added filter `ot_migrate_settings_id` to migrate themes that used `option_tree_settings` and now use a custom settings ID.
* Hotfix - Added filter `ot_migrate_options_id` to migrate themes that used `option_tree` and now use a custom options ID.
* Hotfix - Added filter `ot_migrate_layouts_id` to migrate themes that used `option_tree_layouts` and now use a custom layouts ID.

= 2.3.2 =
* Hotfix - Fixed an issue with the `ot_create_media_post` function creating multiple `option-tree` posts.
* Hotfix - Change the icon used by the layout management option type to differentiate it from the edit button.
* Hotfix - Suppress PHP warning in the Background option type "Invalid argument supplied for foreach()". Contributors via github @tomkwok.
* Hotfix - Added filter `ot_type_date_picker_date_format` to change the date format of the Date Picker option type.
* Hotfix - Added filter `ot_type_date_time_picker_date_format` to change the date format of the Date Time Picker option type.

= 2.3.1 =
* Hotfix - Fixed a bug with the Gallery option type that would show attachments in the media window when none had been added yet.
* Hotfix - Added the option to save the Gallery as a shortcode by adding `ot-gallery-shortcode` to the elements `class` attribute.
* Hotfix - Fixed conditions not being effective in List Items directly after clicking "Add New". Contributors via github @bitcommit.

= 2.3.0 =
* Added the Tab option type.
* Added Ace Editor to the CSS option type. Contributors via github @imangm and @valendesigns.
* Added support for WordPress 3.8 color schemes.
* Added support for RTL languages. Contributors via github @omid-khd and @valendesigns.
* Added actions before and after the enqueue styles and scripts.
* Added Date Picker option type. Contributors via github @jetonr and @valendesigns.
* Added Date Time Picker option type. Contributors via github @jetonr and @valendesigns.
* Added filter 'ot_list_item_title_label' to change the label for a List Item's required title field.
* Added filter 'ot_list_item_title_desc' to change the description for a List Item's required title field.
* Added filter 'ot_options_id' to change the 'option_tree' option ID to a unique value.
* Added filter 'ot_settings_id' to change the 'option_tree_settings' option ID to a unique value.
* Added filter 'ot_layouts_id' to change the 'option_tree_layouts' option ID to a unique value.
* Added filter 'ot_header_logo_link' to change the logo link inside the header of OptionTree.
* Added filter 'ot_header_version_text' to change the version text inside the header of OptionTree.
* Added action 'ot_header_list' to add additional theme specific list items to the header of OptionTree.
* Added filter 'ot_upload_text' to change the "Send to OptionTree" text.
* Added the CSS Class field value to the parent `.format-settings` div in addition to the class being added to the element. Each class is now appended with `-wrap`.
* Added support for [Composer](https://github.com/composer/composer). Contributors via github @designst.
* Added support for adding I18n text domains to the exported `theme-options.php` file.
* Fixed a bug that kept the UI from displaying when using the `ot_type_background_size_choices` filter.
* Fixed a bug that caused the Gallery option type to save a single space instead of `null`.
* Fixed the return value of the Background, Measurement, and Typography option types. They now return `null` if no values are saved to the array.
* Fixed a bug that resulted in a PHP warning if the choices array was set to an empty string.
* Updated the documentation, including this `readme.txt` and a new demo [OptionTree Theme](https://github.com/valendesigns/option-tree-theme) to parallel OptionTree.
* Added filter 'ot_type_radio_image_src' which allows the Radio Image option type source URI to be changed. Contributors via github @bitcommit.

= 2.2.3 =
* Hotfix - Allow empty condition values. For example, `field_id:is()` or `field_id:not()` would now be valid syntax.
* Hotfix - Fixed a bug in the `init_upload_fix` JavaScript method.
* Hotfix - Fixed a bug in the `url_exists` javaScript method. The code will no longer will check if a URL exists on another domain.

= 2.2.2 =
* Hotfix - Added support for both upper and lower case conditions operator.
* Hotfix - Updated the color and font size of inline code.
* Hotfix - Fix an issue with IE filter and updated the style of the On/Off option type.
* Hotfix - Added opacity to radio images to improve distinction. Contributors via github @jetonr.

= 2.2.1 =
* Hotfix - Fixed a UI bug that caused the layouts input to cover the wp menu.
* Hotfix - Moved the screen shots to the WordPress SVN assets directory.

= 2.2.0 =
* Added the Gallery option type.
* Added the On/Off option type.
* Replaced the old Color Picker with the default WP Color Picker.
* Added UI support for WordPress 3.8. Contributors via github @AlxMedia, and @valendesigns.
* Added support for conditional toggling of settings fields. Contributors via github @maimairel, @valendesigns, @doitmax, and @imangm.
* Replaced the OptionTree image icon with a font version.
* Added 'background-size' to the Background option type.
* Added fallback text when displaying posts without titles in various option types.
* Added filter 'ot_recognized_background_fields' to show/hide fields for background option types.
* Added filter 'ot_filter_description' that allows the theme option descriptions to be filtered before being displayed.
* Added subfolder compatibility in theme mode. Contributors via github @doitmax, and @valendesigns.
* Fixed a bug caused by using 'home_url' when loading dynamic CSS files.
* Fixed an issue where you could not save metabox text field values as "0". Contributors via github @sparkdevelopment, and @valendesigns.
* Fixed the broken localization directory path in theme mode. Contributors via github @youri--, and @valendesigns.
* Fixed missing custom class for the Numeric Slider. Contributors via github @doitmax.
* Added filter 'ot_type_category_checkbox_query' which allows you to filter the get_categories() args for Category Checkbox.
* Added filter 'ot_type_category_select_query' which allows you to filter the get_categories() args for Category Select.
* Added filter 'ot_type_taxonomy_checkbox_query' which allows you to filter the get_categories() args for Taxonomy Checkbox.
* Added filter 'ot_type_taxonomy_select_query' which allows you to filter the get_categories() args for Taxonomy Select.
* Added the 'ot_echo_option' function. Contributors via github @joshlevinson.
* Added filter 'ot_theme_options_contextual_help' which allows you to filter the Contextual Help on the Theme Options page.
* Added filter 'ot_theme_options_sections' which allows you to filter the Sections on the Theme Options page. Contributors via github @joshlevinson.
* Added filter 'ot_theme_options_settings' which allows you to filter the Settings on the Theme Options page. Contributors via github @joshlevinson.

= 2.1.4 =
* Hotfix - Fixed the Numeric Slider not work inside of a newly added List item.
* Hotfix - Fixed the numeric slider fallback value being set to 0, it now becomes the minimum value if no standard is set.
* Hotfix - Allow single quotes in std and choice value when exporting theme-options.php. Contributors via github @maimairel.
* Hotfix - Additional Themecheck bypass for required functions. Contributors via github @maimairel.
* Hotfix - Fixed post meta information being lost when loading revisions. Contributors via github @live-mesh.
* Hotfix - Removed template queries in option types. Contributors via github @live-mesh.

= 2.1.3 =
* Hotfix - Loading OptionTree on the 'init' action proved to be wrong, it now loads on 'after_setup_theme'.
* Hotfix - Layouts were not being imported properly due to using the wrong path variable.

= 2.1.2 =
* Hotfix - Fixed a JS mistake that caused upload in list items and sliders to not open the media uploader until saved first.
* Hotfix - Load OptionTree on the 'init' action, which allows the UI filters to properly function when not in theme mode.

= 2.1.1 =
* Hotfix - The OT_SHOW_SETTINGS_EXPORT constant was incorrectly set to false as the default.

= 2.1 =
* Added support for WordPress 3.6.
* UI got a small but needed update, and is now more inline with WordPress.
* Added WPML support for the Text, Textarea, and Textarea Simple option types, and within list items; even after drag & drop.
* Upload now uses the media uploader introduced in WordPress 3.5. Contributors via github @htvu, @maimairel, and @valendesigns.
* Added a horizontal Numeric Slider option type. Contributors via github @maimairel and @valendesigns.
* Added a Sidebar Select option type. Contributors via github @maimairel.
* Removed additional deprecated assigning of return value in PHP.
* Fix missing "Send to OptionTree" button in CPT. Contributors via github @jomaddim.
* Fix option types that use $count instead of an array key to select the option value.
* Created functions to register the Theme Options & Settings pages, and with better filtering.
* Added relative path support for Radio Image choices.
* Added dynamic replacement of 'OT_URL' & 'OT_THEME_URL' in the Radio Image source path.
* Make '0' possible as a field value. Validate for empty strings instead of empty(). Contributors via github @maimairel.
* The 'ot_theme_options_capability' filter is now working for different capabilities like editor.
* The 'ot_display_by_type' filter is now being assigned to a value.
* Added filter 'ot_show_options_ui' which allows you to hide the Theme Options UI Builder.
* Added filter 'ot_show_settings_import' which allows you to hide the Settings Import options on the Import page.
* Added filter 'ot_show_settings_export' which allows you to hide the Settings Export options on the Export page.
* Added filter 'ot_show_docs' which allows you to hide the Documentation.
* Added filter 'ot_use_theme_options' which allows you to hide the OptionTree Theme Option page (not recommended for beginners).
* Added filter 'ot_list_item_description' which allows you to change the default list item description text.
* Added filter 'ot_type_custom_post_type_checkbox_query' which allows you to filter the get_posts() args for Custom Post Type Checkbox.
* Added filter 'ot_type_custom_post_type_select_query' which allows you to filter the get_posts() args for Custom Post Type Select.
* Added filter 'ot_type_page_checkbox_query' which allows you to filter the get_posts() args for Page Checkbox.
* Added filter 'ot_type_page_select_query' which allows you to filter the get_posts() args for Page Select.
* Added filter 'ot_type_post_checkbox_query' which allows you to filter the get_posts() args for Post Checkbox.
* Added filter 'ot_type_post_select_query' which allows you to filter the get_posts() args for Post Select.

= 2.0.16 =
* Fixed an urgent JS regression bug that caused the upload option type to break. Code contributed by @anonumus via github.
* Added 'font-color' to the typography filter.

= 2.0.15 =
* Added support for Child Theme mode.
* Improved handling of standard values when settings are written manually.
* Add filter for CSS insertion value.
* Added 'ot_before_theme_options_save' action hook.
* Fix 'indexOf' JS error when upload is closed without uploading.
* Add textarea std value when option type is 'textarea', 'textarea-simple', or 'css'.
* Remove load_template and revert back to include_once.
* Fixed dynamic.css regression from 2.0.13 that caused the file to not save.

= 2.0.14 =
* Removed deprecated assigning of return value in PHP.
* Patch to fix PHP notice regression with the use of load_template in a plugin after Theme Check update.
* Fixed missing required arguments in OT_Loader::add_layout.
* Removed esc_attr() on font-family check.
* Added a 'ot_theme_options_parent_slug' filter in ot-ui-theme-options.php
* Fixed WP_Error from the use of wp_get_remote() instead of file_get_contents().

= 2.0.13 =
* Removed almost all of the Theme Check nag messages when in 'ot_theme_mode'.
* Fix an issue where Media Upload stopped working on some servers.

= 2.0.12 =
* Added additional filters to the array that builds the Theme Option UI.
* Made option-tree post type private.
* Revert capabilities back to manage_options in ot-ui-admin.php.
* Upload now sends the URL of the selected image size to OptionTree.
* Added new range interval filter to font-size, letter-spacing, & line-height.
* Allow Typography fields to be filtered out of the UI.

= 2.0.11 =
* Added filters to the array that builds the Theme Option UI.
* Added .format-setting-wrap div to allow for complex CSS layouts.
* Added better namespacing for the Colorpicker option type.
* Fixed theme-options.php export where it was adding an extra comma.

= 2.0.10 =
* Fixed a bug where the Textarea row count wasn't working for List Items.
* Added an apply_filter to the exported theme-options.php file.
* Added CSS id's to tabs and settings.
* Allow "New Layout" section to be hidden on the theme options page via a filter.
* Fixed a bug where the Colorpicker was not closing in List Items.
* Change capabilities from manage_options to edit_theme_options.
* Remove Textblock title in List Items & Metaboxes.
* Fixed a List Item bug that incorrectly added ID's based on counting objects - submitted by Spark
* Fixed incorrect text domain paths for both plugin and theme mode.
* Fixed a bug with UI Sortable not properly calculating the container height.
* Fixed Select dropdown selector bug - submitted by Manfred Haltner
* Fixed Radio Image remove class bug - submitted by designst
* Added new typography fields - submitted by darknailblue
* Added dynamic CSS support for new typography fields.
* Added new filters to typography fields, including low/high range & unit types.

= 2.0.9 =
* Fixed the issue where the Textarea Simple and CSS option types were mysteriously being ran through wpautop.
* Added missing class setting to Textarea, Textarea Simple, & CSS option types.
* Fixed theme-options.php exported array where label values were not correct.
* Change GET to POST for all AJAX calls to fix a bug where some servers would not allow long strings to be passed in GET variables.
* Added the 'ot_after_validate_setting' filter to the validation function.
* Added $field_id to the ot_validate_setting() for more precise filtering.
* Added the ot_reverse_wpautop() function that you can run input through just incase you need it.
* Updated the docs to include information on why WYSIWYG editors are not allowed in meta boxes and that they revert to a Textarea Simple.
* Update option-tree.pot file.

= 2.0.8 =
* Add auto import for backwards compatibility of old 1.x files.
* Added the ability to export settings into a fully functional theme-options.php.
* Fix typo in docs regarding the filter demo code.
* Removed slashes in the section and contextual help titles.
* Made colorpicker input field alignment more cross browser compatible.

= 2.0.7 =
* Fixed the load order to be compatible with 1.x version themes that think the get_option_tree() function doesn't exist yet.
* Tested and compatible with Cudazi themes, but the nag message is still visible.

= 2.0.6 =
* Run the 'option_tree' array through validation when importing data and layouts.
* Fix a bug where list items and sliders were not allowing the user to select the input field.
* Add a filter that allows you to not load resources for meta boxes if you're not going to use them.
* Update option-tree.pot file.

= 2.0.5 =
* Change the way the 'option_tree_settings' array validates. Strip out those damn slashes!

= 2.0.4 =
* Run the 'option_tree' array through validation when upgrading from the 1.0 branch to the 2.0 branch for the first time.
* Fix a typo in the slider array where textarea's were not saving the first time due to an incorrect array key.

= 2.0.3 =
* Had an incorrect conditional statement causing an issue where the plugin was attempting to create the 'option-tree' image attachment page, even though it was already created.
* The above also fixed a conflict with 'The Events Calendar' plugin.

= 2.0.2 =
* Added I18n support, let the translations begin. The option-tree.pot file is inside the languages directory.
* Trim whitespace on imported choices array.
* Fixed the CSS insert function not having a value to save.

= 2.0.1 =
* Import from table was not mapping settings correctly. It is now.

= 2.0 =
* Complete rewrite form the ground up.
* Better Theme Options UI Builder.
* New in-plugin documentation.
* Brand new responsive UI.
* Add new option types, most notable the List Item which should eventually replace the Slider.
* Added the simpler ot_get_option() function to eventually replace get_option_tree().
* Added support for Meta Boxes.
* Added Theme Mode where you can now include the plugin directly in your theme.
* Better validation on saved data.
* Simplified the import process.
* Added support for contextual help.
* Permanently move the Theme Option to the Appearance tab.
* Added a ton of filters.
* Made huge improvements to the code base and tested rigorously.

= 1.1.8.1 =
* Removed get_option_tree() in the WordPress admin area due to theme conflicts.
* Removed demo files in the assets folder at the request of WordPress

= 1.1.8 =
* Fixed scrolling issue on extra tall pages
* Added ability to show/hide settings & documentation via the User Profile page.
* Added Background option type.
* Added Typography option type.
* Added CSS option type.
* Better looking selects with 1=Yes,2=No where '1' is the value and 'Yes' is the text in the select.
* Made the AJAX message CSS more prominent.
* functions.load.php will now only load option type functions if viewing an OT admin page.
* Deregistered the custom jQuery UI in the 'Cispm Mail Contact' plugin when viewing an OptionTree page.
* Can now save layouts from the Theme Options page.
* You can now change the slider fields by targeting a specific "Option Key"
* Modified upload for situations where you manually enter a relative path
* Allow get_option_tree() function to be used in WP admin
* Changed permissions to edit_theme_options

= 1.1.7.1 =
* Revert functions.load.php, will fix and update in next version

= 1.1.7 =
* Added layout (theme variation) support with save/delete/activate/import/export capabilities. Contributions form Brian of flauntbooks.com
* Allow layout change on Theme Options page.
* Full Multisite compatibility by manually adding xml mime type for import options.
* Replaced eregi() with preg_match() for 5.3+ compatibility.
* Changed test data in the assets directory for new layout option.
* Made it so when the slider & upload image changes it's reflected on blur.
* Gave the slider image an upload button.
* Added do_action('option_tree_import_data') to option_tree_import_data() function before exit.
* Added do_action('option_tree_array_save') to option_tree_array_save() function before exit.
* Added do_action('option_tree_save_layout') to option_tree_save_layout() function before exit.
* Added do_action('option_tree_delete_layout') to option_tree_delete_layout() function before exit.
* Added do_action('option_tree_activate_layout') to option_tree_activate_layout() function before exit.
* Added do_action('option_tree_import_layout') to option_tree_import_layout() function before redirect.
* Added do_action('option_tree_admin_header') hook before all admin pages.
* Fixed bug where users could add a color without a hash.
* Only load option type function on Theme Options page
* Loading resources with absolute paths, no longer relative.
* Fixed a bug with uploader creating extra option-tree draft pages.
* Fixed slider toggle bug, now the sliders close when you open another or create new slide.

= 1.1.6 =
* Theme Integration added.
* Made the upload XML file openbase_dir compliant.

= 1.1.5 =
* Fixed multiple sliders issue

= 1.1.4 =
* Patch for get_option_tree() $is_array being false and still returning an array

= 1.1.3 =
* Added Slider option type with filter for changing the optional fields
* Fixed the text displayed for Measurement option type after options are reset
* Added filter to measurement units
* Code cleanup in the option_tree_array_save() function
* Fixed double quotes on front-end display

= 1.1.2 =
* Fixed double quotes in Textarea option type
* Added Measurement option type for CSS values
* Fixed Post option type only returning 5 items
* Added a scrolling window for checkboxes > 10

= 1.1.1 =
* Fixed the 'remove' icon from showing when nothing's uploaded

= 1.1 =
* Fixed the Undefined index: notices when WP_DEBUG is set to true

= 1.0.0 =
* Initial version

== Upgrade Notice ==

= 2.3.0 =
As with each major release, please install OptionTree on a test server before upgrading your live site.

= 2.1.4 =
If you're not the developer of this theme, please ask them to test compatibility with version 2.1 before upgrading. If you are the developer, I urge you to do the same in a controlled environment.

= 2.0.16 =
There was an issue with the upload option type's JavaScript not allowing anything other than images to be sent to the editor. This urgent issue is now fixed and why this version is light on changes.

= 2.0.12 =
The plugin has undertaken a complete rebuild! If you are not the theme developer, I urge you to contact that person before you upgrade and ask them to test the themes compatibility.

= 1.1.8.1 =
Removed get_option_tree() in the WordPress admin area due to theme conflicts.

= 1.1.8 =
Added Typography, Background, & CSS option types. Lots of way to extend them, as well.

= 1.1.7 =
Lots of additions, none critical just fun. Added layouts & upload to slider. As well, started including action hooks for extending and integrating with other plugins.

= 1.1.6 =
Added theme integration for developers. It's now possible to have a default XML file included in your theme to populate the theme options and hide the settings and docs pages. Read more about this in the plugins built in documentation.

= 1.1.5 =
Having multiple sliders caused a naming collision in the JavaScript and is now fixed. Upgrade ASAP to have multiple sliders available in the UI.

= 1.1.4 =
Fixed the returned value of the get_option_tree() function when $is_array is set to false. If you have created any slider or measurement option types please read the updated documentation for examples on how to use them in your theme.<|MERGE_RESOLUTION|>--- conflicted
+++ resolved
@@ -118,13 +118,11 @@
 
 == Changelog ==
 
-<<<<<<< HEAD
 = 2.5.0 =
 * Added the Spacing option type. Contributors via github @doitmax, and @valendesigns.
-=======
+
 = 2.4.5 =
 * Hotfix - Fixed an issue where `ot_get_media_post_ID()` was setting the value of the `ot_media_post_ID` option to `null`. Causing the `ot_create_media_post()` function to create multiple media posts. A clean up script will be added to `2.5.0`.
->>>>>>> 0820d4ee
 
 = 2.4.4 =
 * Hotfix - Fixed undefined index caused by shorthand conditional.
