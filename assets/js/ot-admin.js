--- conflicted
+++ resolved
@@ -24,11 +24,8 @@
       this.init_tabs();
       this.init_radio_image_select();
       this.init_select_wrapper();
-<<<<<<< HEAD
       this.bind_select_wrapper();
-=======
       this.init_google_fonts();
->>>>>>> 7d5872b6
       this.fix_upload_parent();
       this.fix_textarea();
       this.replicate_ajax();
@@ -578,26 +575,17 @@
         $(this).parent().find('.option-tree-ui-radio').prop('checked', true).trigger('change');
       });
     },
-<<<<<<< HEAD
     init_select_wrapper: function(scope) {
       scope = scope || document;
       $('.option-tree-ui-select', scope).each(function () {
-=======
-    init_select_wrapper: function() {
-      $('.option-tree-ui-select').each(function() {
->>>>>>> 7d5872b6
         if ( ! $(this).parent().hasClass('select-wrapper') ) {
           $(this).wrap('<div class="select-wrapper" />');
           $(this).parent('.select-wrapper').prepend('<span>' + $(this).find('option:selected').text() + '</span>');
         }
       });
-<<<<<<< HEAD
     },
     bind_select_wrapper: function() {
       $(document).on('change', '.option-tree-ui-select', function () {
-=======
-      $(document).on('change', '.option-tree-ui-select', function() {
->>>>>>> 7d5872b6
         $(this).prev('span').replaceWith('<span>' + $(this).find('option:selected').text() + '</span>');
       });
       $(document).on($.browser.msie ? 'click' : 'change', '.option-tree-ui-select', function(event) {
@@ -605,71 +593,42 @@
       });
     },
     init_google_fonts: function() {
-      if( ! option_tree.google_fonts ) {
-        return;
-      }
-
-      var update_variants = function(input, variants) {
-        var variantsUI = input.closest('.format-settings').find('.option-tree-google-font-variants');
-        if(variantsUI.length) {
-          variantsUI.children('option').not(':first').remove();
-          variantsUI.append($.map(variants, function(variant){
-            var option = document.createElement('option');
-            option.innerHTML = option.value = variant;
-            return option;
-          })).trigger('change');
-        }
-      }, update_subsets = function(input, subsets) {
-        var subsetsUI = input.closest('.format-settings').find('.option-tree-google-font-subsets-wrapper');
-        if( subsetsUI.length ) {
-          subsetsUI.empty();
-          subsetsUI.append($.map(subsets, function(subset) {
-            var input = document.createElement('input'),label = document.createElement('label');
+      var update_items = function(input, items, element) {
+        var itemsUI = input.closest('.format-settings').find(element);
+        if ( itemsUI.length ) {
+          itemsUI.empty();
+          itemsUI.append($.map(items, function(item) {
+            var input = document.createElement('input'),
+                label = document.createElement('label');
             input.type = 'checkbox';
-            input.id = ( subsetsUI.data('field-id-prefix') || '' ) + subset;
-            input.name =  ( subsetsUI.data('field-name') || '' );
-            label.innerHTML = subset;
+            input.id = ( itemsUI.data('field-id-prefix') || '' ) + item;
+            input.name =  ( itemsUI.data('field-name') || '' );
+            label.innerHTML = item;
             $( label ).attr( 'for', input.id );
-            return $( document.createElement('p') ).append([input, label]);
+            return $( document.createElement('p') ).addClass('checkbox-wrap').append([input, label]);
           }));
         }
       };
-
-      if( 'js' == option_tree.google_fonts.method && option_tree.google_fonts.fonts ) {
-        var fonts = option_tree.google_fonts.fonts || {};
-        $(document).on('change', '.option-tree-google-font-family', function() {
-          var input = $(this), family = input.val();
-          if( fonts.hasOwnProperty( family ) ) {
-            if( fonts[family].hasOwnProperty('variants') ) {
-              update_variants(input,fonts[family].variants);
-            }
-            if( fonts[family].hasOwnProperty('subsets') ) {
-              update_subsets(input,fonts[family].subsets);
-            }
+      $(document).on('change', '.option-tree-google-font-family select', function() {
+        var input = $(this);
+        $.ajax({
+          url: option_tree.ajax,
+          type: 'POST',
+          dataType: 'json',
+          data: {
+            action: 'ot_google_font',
+            family: input.val(), 
+            field_id: input.attr('id')
+          }
+        }).done(function(response) {
+          if ( response.hasOwnProperty('variants') ) {
+            update_items( input, response.variants, '.option-tree-google-font-variants' );
+          }
+          if ( response.hasOwnProperty('subsets') ) {
+            update_items( input, response.subsets, '.option-tree-google-font-subsets' );
           }
         });
-      } else {
-        $(document).on('change', '.option-tree-google-font-family', function() {
-          var input = $(this);
-          $.ajax({
-            url: option_tree.ajax,
-            type: 'POST',
-            dataType: 'json',
-            data: {
-              action: 'ot_google_font',
-              family: input.val(), 
-              field_id: input.attr('id').replace( /-google-font-family$/, '' )
-            }
-          }).done(function(response) {
-            if( response.hasOwnProperty('variants') ) {
-              update_variants(input,response.variants);
-            }
-            if( response.hasOwnProperty('subsets') ) {
-              update_subsets(input,response.subsets);
-            }
-          });
-        });
-      }
+      });
     },
     bind_colorpicker: function(field_id) {
       $('#'+field_id).wpColorPicker({
